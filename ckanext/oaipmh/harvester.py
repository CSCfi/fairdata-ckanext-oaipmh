# coding: utf-8
# vi:et:ts=8:

import logging
import json
from itertools import islice
from pylons import config as c
from paste.deploy.converters import asbool

import oaipmh.client
import oaipmh.error
from dateutil.parser import parse as dp

import importformats

from ckan.model import Session, Package
from ckan.logic import get_action, NotFound
from ckan import model

from ckanext.harvest.model import HarvestJob, HarvestObject
from ckanext.harvest.harvesters.base import HarvesterBase
import ckanext.kata.utils
import ckanext.kata.plugin
import urllib
import fnmatch
import re
<<<<<<< HEAD
import ckanext.kata.kata_ldap as ld
import ckan.model as model
from ckan.logic import  NotAuthorized, NotFound, ValidationError
=======
from ckanext.kata.utils import datapid_to_name
>>>>>>> a9e2ae82

log = logging.getLogger(__name__)


class OAIPMHHarvester(HarvesterBase):
    '''
    OAI-PMH Harvester
    '''

    def _get_configuration(self, harvest_job):
        """ Parse configuration from given harvest object """
        configuration = {}
        if harvest_job.source.config:
            log.debug('Config: %s', harvest_job.source.config)
            try:
                configuration = json.loads(harvest_job.source.config)
            except ValueError as e:
                self._save_gather_error('Gather: Unable to decode config from: {c}, {e}'.
                                        format(e=e, c=harvest_job.source.config), harvest_job)
                raise
        return configuration

    def _recreate(self, harvest_object):
        """ Check if packages should be recreated or not.
            Default for IDA is false. For other true.
            Configuration parameter is `recreate`.
        """
        configuration = self._get_configuration(harvest_object)
        return configuration.get('recreate', configuration.get('type') != 'ida')

    def info(self):
        '''
        Harvesting implementations must provide this method, which will return a
        dictionary containing different descriptors of the harvester. The
        returned dictionary should contain:

        * name: machine-readable name. This will be the value stored in the
          database, and the one used by ckanext-harvest to call the appropiate
          harvester.
        * title: human-readable name. This will appear in the form's select box
          in the WUI.
        * description: a small description of what the harvester does. This will
          appear on the form as a guidance to the user.

        A complete example may be::

            {
                'name': 'csw',
                'title': 'CSW Server',
                'description': 'A server that implements OGC's Catalog Service
                                for the Web (CSW) standard'
            }

        :returns: A dictionary with the harvester descriptors
        '''

        log.debug("Entering info()")
        log.debug("Exiting info()")
        return {
            'name': 'oai-pmh',
            'title': 'OAI-PMH',
            'description': 'Harvests OAI-PMH providers'
        }

    def validate_config(self, config):
        '''

        [optional]

        Harvesters can provide this method to validate the configuration entered in the
        form. It should return a single string, which will be stored in the database.
        Exceptions raised will be shown in the form's error messages.

        :param harvest_object_id: Config string coming from the form
        :returns: A string with the validated configuration options
        '''

        # TODO: Tests

        def validate_param(d, p, t):
            '''
            Check if 'p' is specified and is of type 't'
            '''
            if p in d and not isinstance(d[p], t):
                raise TypeError("'{p}' needs to be a '{t}'".format(t=t, p=p))
            return p in d

        def validate_date_param(d, p, t):
            '''
            Validate a date parameter by trying to parse it
            '''
            if validate_param(d, p, t):
                dp(d[p]).replace(tzinfo=None)

        # Todo: Write better try/except cases
        if config:
            dj = json.loads(config)
            validate_param(dj, 'set', list)
            validate_param(dj, 'limit', int)
            validate_param(dj, 'type', basestring)
            validate_date_param(dj, 'until', basestring)
            validate_date_param(dj, 'from', basestring)
        else:
            config = '{}'
        return config

    # def get_original_url(self, harvest_object_id):
    #     '''
    #
    #     [optional]
    #
    #     This optional but very recommended method allows harvesters to return
    #     the URL to the original remote document, given a Harvest Object id.
    #     Note that getting the harvest object you have access to its guid as
    #     well as the object source, which has the URL.
    #     This URL will be used on error reports to help publishers link to the
    #     original document that has the errors. If this method is not provided
    #     or no URL is returned, only a link to the local copy of the remote
    #     document will be shown.
    #
    #     Examples:
    #         * For a CKAN record: http://{ckan-instance}/api/rest/{guid}
    #         * For a WAF record: http://{waf-root}/{file-name}
    #         * For a CSW record: http://{csw-server}/?Request=GetElementById&Id={guid}&...
    #
    #     :param harvest_object_id: HarvestObject id
    #     :returns: A string with the URL to the original document
    #     '''

    def get_package_ids(self, set_ids, config, md_format, last_time, client):
        ''' Get package identifiers from given set identifiers.
        '''
        def filter_map_args(list_tuple):
            for key, value in list_tuple:
                if key in ['until', 'from']:
                    if key == 'from':
                        key = 'from_'
                    yield (key, dp(value).replace(tzinfo=None))

        kwargs = dict(filter_map_args(config.items()))
        kwargs['metadataPrefix'] = md_format
        if last_time and 'from_' not in kwargs:
            kwargs['from_'] = dp(last_time).replace(tzinfo=None)
        if set_ids:
            for set_id in set_ids:
                try:
                    for header in client.listIdentifiers(set=set_id, **kwargs):
                        yield header.identifier()
                except oaipmh.error.NoRecordsMatchError:
                    pass
        else:
            try:
                for header in client.listIdentifiers(**kwargs):
                    yield header.identifier()
            except oaipmh.error.NoRecordsMatchError:
                pass
                # package_ids = [header.identifier() for header in client.listRecords()]


    def gather_stage(self, harvest_job):
        '''
        The gather stage will receive a HarvestJob object and will be
        responsible for:
            - gathering all the necessary objects to fetch on a later.
              stage (e.g. for a CSW server, perform a GetRecords request)
            - creating the necessary HarvestObjects in the database, specifying
              the guid and a reference to its job. The HarvestObjects need a
              reference date with the last modified date for the resource, this
              may need to be set in a different stage depending on the type of
              source.
            - creating and storing any suitable HarvestGatherErrors that may
              occur.
            - returning a list with all the ids of the created HarvestObjects.

        :param harvest_job: HarvestJob object
        :returns: A list of HarvestObject ids
        :type harvest_job: HarvestJob
        '''

        log.debug('Entering gather_stage()')

        log.debug('Harvest source: %s', harvest_job.source.url)

        config = self._get_configuration(harvest_job)
        harvest_type = config.get('type', 'default')
        # Create a OAI-PMH Client
        registry = importformats.create_metadata_registry(harvest_type)
        client = oaipmh.client.Client(harvest_job.source.url, registry)

        # Choose best md_format from md_formats,
        # but let's use 'oai_dc' for now
        try:
            # md_formats = client.listMetadataFormats()
            md_format = 'oai_dc'
        except oaipmh.error.BadVerbError as e:
            log.warning('Provider does not support listMetadataFormats verb. Using oai_dc as fallback format.')
            md_format = 'oai_dc'
        log.debug('Metadata format: {mf}'.format(mf=md_format))

        available_sets = list(client.listSets())

        log.debug('available sets: %s', available_sets)

        set_ids = set()
        for set_id in config.get('set', []):
            if '*' in set_id:
                matcher = re.compile(fnmatch.translate(set_id))
                found = False
                for set_spec, _, _ in available_sets:
                    if matcher.match(set_spec):
                        set_ids.add(set_spec)
                        found = True

                if not found:
                    log.warning("No sets found with given wildcard string: %s", set_id)
            else:
                if not any(set_id in sets for sets in available_sets):
                    log.warning("Given set %s is not in available sets. Not removing.", set_id)
                set_ids.add(set_id)

        log.debug('Sets in config: %s', set_ids)

        # Check if this source has been harvested before
        previous_job = Session.query(HarvestJob) \
            .filter(HarvestJob.source == harvest_job.source) \
            .filter(HarvestJob.gather_finished != None) \
            .filter(HarvestJob.id != harvest_job.id) \
            .order_by(HarvestJob.gather_finished.desc()) \
            .limit(1).first()

        last_time = None
        if previous_job and model.Package.get(harvest_job.source.id).metadata_modified < previous_job.gather_started:
            last_time = previous_job.gather_started.isoformat()

        # Collect package ids
        package_ids = list(self.get_package_ids(set_ids, config, md_format, last_time, client))
        log.debug('Identifiers: %s', package_ids)

<<<<<<< HEAD
        if not self._recreate(harvest_job) and package_ids:
            converted_identifiers = []
            for identifier in [urllib.quote_plus(identifier) for identifier in package_ids]:
                converted_identifiers.append(identifier)
                if identifier.endswith('m'):
                    converted_identifiers.append("%ss" % identifier[0:-1])

            for package in model.Session.query(model.Package).filter(model.Package.name.in_(converted_identifiers)).all():
                package_name = urllib.unquote_plus(package.name)

                if package_name not in package_ids:
                    package_name = "%sm" % package_name[0:-1]
                package_ids.remove(package_name)
=======
        if not self._recreate(harvest_job):
            converted_identifiers = {}
            for identifier in package_ids:
                converted_identifiers[datapid_to_name(identifier)] = identifier
                if identifier.endswith(u'm'):
                    converted_identifiers[datapid_to_name(u"%ss" % identifier[0:-1])] = identifier

            for package in model.Session.query(model.Package).filter(model.Package.name.in_(converted_identifiers.keys())).all():
                converted_name = package.name
                if converted_identifiers[converted_name] not in package_ids:
                    converted_name = "%sm" % converted_name[0:-1]
                package_ids.remove(converted_identifiers[converted_name])
>>>>>>> a9e2ae82

        if previous_job:
            for previous_error in [error.guid for error in Session.query(HarvestObject). \
                                   filter(HarvestObject.harvest_job_id == previous_job.id). \
                                   filter(HarvestObject.state == 'ERROR').all()]:
                if previous_error not in package_ids:
                    package_ids.append(previous_error)

        try:
            object_ids = []
            if len(package_ids):
                for package_id in islice(package_ids, config['limit']) if 'limit' in config else package_ids:
                    # Create a new HarvestObject for this identifier
                    obj = HarvestObject(guid=package_id, job=harvest_job)
                    obj.save()
                    object_ids.append(obj.id)
                log.debug('Object ids: {i}'.format(i=object_ids))
                return object_ids
            else:
                self._save_gather_error('No packages received for URL: {u}'.format(
                    u=harvest_job.source.url), harvest_job)
                return None
        except Exception as e:
            self._save_gather_error('Gather: {e}'.format(e=e), harvest_job)
            raise
        finally:
            log.debug("Exiting gather_stage()")

    def fetch_stage(self, harvest_object):
        '''
        The fetch stage will receive a HarvestObject object and will be
        responsible for:
            - getting the contents of the remote object (e.g. for a CSW server,
              perform a GetRecordById request).
            - saving the content in the provided HarvestObject.
            - creating and storing any suitable HarvestObjectErrors that may
              occur.
            - returning True if everything went as expected, False otherwise.

        :param harvest_object: HarvestObject object
        :returns: True if everything went right, False if errors were found
        '''

        log.debug("Entering fetch_stage()")
        log.debug("Exiting fetch_stage()")

        log.debug('Harvest object: %s' % harvest_object)
        log.debug('Harvest job: %s' % harvest_object.job)
        log.debug('Object id: %s' % harvest_object.guid)
        log.debug('Harvest job: %s' % dir(harvest_object))

        # Get metadata content from provider
        try:
            # Todo! This should not be duplicated here. Should be some class' attributes
            # Create a OAI-PMH Client
            config = self._get_configuration(harvest_object)
            harvest_type = config.get('type', 'default')
            registry = importformats.create_metadata_registry(harvest_type)
            client = oaipmh.client.Client(harvest_object.job.source.url, registry)
            # Choose best md_format from md_formats, but let's use 'oai_dc' for now
            md_format = 'oai_dc'

            # Get source URL
            header, metadata, about = client.getRecord(identifier=harvest_object.guid, metadataPrefix=md_format)
        except Exception as e:
            self._save_object_error('Unable to get metadata from provider: {u}: {e}'.format(
                u=harvest_object.source.url, e=e), harvest_object)
            return False

        # Get contents
        try:
            content = json.dumps(metadata.getMap())
        except Exception as e:
            self._save_object_error('Unable to get content for package: {u}: {e}'.format(
                u=harvest_object.source.url, e=e), harvest_object)
            return False

        # Save the fetched contents in the HarvestObject
        harvest_object.content = content
        harvest_object.save()

        return True

    def import_stage(self, harvest_object):
        '''
        The import stage will receive a HarvestObject object and will be
        responsible for:
            - performing any necessary action with the fetched object (e.g
              create a CKAN package).
              Note: if this stage creates or updates a package, a reference
              to the package should be added to the HarvestObject.
            - creating the HarvestObject - Package relation (if necessary)
            - creating and storing any suitable HarvestObjectErrors that may
              occur.
            - returning True if everything went as expected, False otherwise.

        :param harvest_object: HarvestObject object
        :returns: True if everything went right, False if errors were found
        '''

        log.debug("Entering import_stage()")

        if not harvest_object:
            log.error('No harvest object received')
            return False

        if harvest_object.content is None:
            self._save_object_error('Import: Empty content for object {id}'.format(
                id=harvest_object.id), harvest_object)
            return False

        content = json.loads(harvest_object.content)
        # import pprint; pprint.pprint(content)

        package_dict = content.pop('unified')
        package_dict['xpaths'] = content

        # If package exists use old PID, otherwise create new

        pkg_id = ckanext.kata.utils.get_package_id_by_data_pids(package_dict)

        pkg = Session.query(Package).filter(Package.id == pkg_id).first() if pkg_id else None
        log.debug('Package: "{pkg}"'.format(pkg=pkg))

        if pkg and not self._recreate(harvest_object):
            try:
                log.debug("Not re-creating package: %s", pkg_id)
                return True
            except NotFound:
                pass

        package_dict['id'] = pkg.id if pkg else ckanext.kata.utils.generate_pid()
        uploader = ''

        try:
            package_dict['title'] = ''
            package = model.Package.get(harvest_object.harvest_source_id)
            if package and package.owner_org:
                package_dict['owner_org'] = package.owner_org

            config = self._get_configuration(harvest_object)
            if config.get('type', 'default') != 'ida':
                schema = ckanext.kata.plugin.KataPlugin.update_package_schema_oai_dc() if pkg \
                    else ckanext.kata.plugin.KataPlugin.create_package_schema_oai_dc()
            else:
                if package_dict.get('owner_org', False):
                    package_dict['private'] = "true"
                uploader = package_dict.get('uploader', False)
                package_dict.pop('uploader')
                schema = ckanext.kata.plugin.KataPlugin.update_package_schema_oai_dc_ida() if pkg \
                    else ckanext.kata.plugin.KataPlugin.create_package_schema_oai_dc_ida()
            # schema['xpaths'] = [ignore_missing, ckanext.kata.converters.xpath_to_extras]

            result = self._create_or_update_package(package_dict,
                                                    harvest_object,
                                                    schema=schema,
                                                    # s_schema=ckanext.kata.plugin.KataPlugin.show_package_schema()
                                                    )
            if uploader and asbool(c.get('kata.ldap.enabled', False)):
                try:
                    usr = ld.get_user_from_ldap(uploader)
                    usrname = model.User.by_openid(usr)
                    user = model.User.get('harvest')
                    if usrname:
                        editor_dict = {"name": package_dict['name'],
                                       "role": "admin",
                                       "username": usrname.name
                                       }
                        context = {'model': model, 'session': model.Session,
                                   'user': 'harvest'}
                        try:
                            # if we fail the adding, no problem
                            ckanext.kata.actions.dataset_editor_add(context, editor_dict)
                        except ValidationError:
                            pass
                        except NotFound:
                            pass
                        except NotAuthorized:
                            pass
                except:
                    pass

            log.debug("Exiting import_stage()")
        except Exception as e:
            self._save_object_error('Import: Could not create {id}. {e}'.format(
                id=harvest_object.id, e=e), harvest_object)
            return False

        return result<|MERGE_RESOLUTION|>--- conflicted
+++ resolved
@@ -24,13 +24,10 @@
 import urllib
 import fnmatch
 import re
-<<<<<<< HEAD
 import ckanext.kata.kata_ldap as ld
 import ckan.model as model
 from ckan.logic import  NotAuthorized, NotFound, ValidationError
-=======
 from ckanext.kata.utils import datapid_to_name
->>>>>>> a9e2ae82
 
 log = logging.getLogger(__name__)
 
@@ -269,22 +266,7 @@
         package_ids = list(self.get_package_ids(set_ids, config, md_format, last_time, client))
         log.debug('Identifiers: %s', package_ids)
 
-<<<<<<< HEAD
         if not self._recreate(harvest_job) and package_ids:
-            converted_identifiers = []
-            for identifier in [urllib.quote_plus(identifier) for identifier in package_ids]:
-                converted_identifiers.append(identifier)
-                if identifier.endswith('m'):
-                    converted_identifiers.append("%ss" % identifier[0:-1])
-
-            for package in model.Session.query(model.Package).filter(model.Package.name.in_(converted_identifiers)).all():
-                package_name = urllib.unquote_plus(package.name)
-
-                if package_name not in package_ids:
-                    package_name = "%sm" % package_name[0:-1]
-                package_ids.remove(package_name)
-=======
-        if not self._recreate(harvest_job):
             converted_identifiers = {}
             for identifier in package_ids:
                 converted_identifiers[datapid_to_name(identifier)] = identifier
@@ -296,7 +278,6 @@
                 if converted_identifiers[converted_name] not in package_ids:
                     converted_name = "%sm" % converted_name[0:-1]
                 package_ids.remove(converted_identifiers[converted_name])
->>>>>>> a9e2ae82
 
         if previous_job:
             for previous_error in [error.guid for error in Session.query(HarvestObject). \
@@ -449,7 +430,6 @@
                 schema = ckanext.kata.plugin.KataPlugin.update_package_schema_oai_dc_ida() if pkg \
                     else ckanext.kata.plugin.KataPlugin.create_package_schema_oai_dc_ida()
             # schema['xpaths'] = [ignore_missing, ckanext.kata.converters.xpath_to_extras]
-
             result = self._create_or_update_package(package_dict,
                                                     harvest_object,
                                                     schema=schema,
