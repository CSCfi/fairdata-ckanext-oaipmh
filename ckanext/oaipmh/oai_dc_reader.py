--- conflicted
+++ resolved
@@ -84,13 +84,9 @@
         if not availability:
             availability = first(self._get_availability())
 
-<<<<<<< HEAD
         uploader = self._get_uploader()
 
-        data_pids = _get_data_pids(self.dc)
-=======
         data_pids = list(_get_data_pids(self.dc))
->>>>>>> a9e2ae82
 
         # Create a unified internal harvester format dict
         unified = dict(
